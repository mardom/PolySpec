### Code for ideal and unwindowed binned/template polyspectrum estimation on the full-sky. Author: Oliver Philcox (2022-2025)
## This module contains the basic code

import numpy as np, os, time
import multiprocessing as mp
import healpy
from scipy.interpolate import InterpolatedUnivariateSpline

class PolySpec():
    """Base class for PolySpec.
    
    Inputs:
    - Nside: HEALPix Nside
    - Cl_tot: Dictionary of fiducial power spectra (including beam, pixellation, and noise). This is used for creating synthetic maps for the optimal estimators, and, optionally, generating GRFs to test on.
    - beam: Beam present in the signal maps (including any pixel window). This will be set to unity if unspecified, else deconvolved out the signal. If polarization is set, this contains two components: (Temperature-Beam, Polarization-Beam)
<<<<<<< HEAD
    - pol: Whether to include spin-2 fields in the computations. If true, Cl_tot should contain six spectra: [ClTT, ClTE, ClTB, ClEE, ClEB, ClBB]. If false, Cl_tot contains only ClTT.
=======
    - pol: Whether to include spin-2 fields in the computations. If true, Cl_tot should contain six spectra: ClTT, ClTE, ClTB, ClEE, ClEB, ClBB. If false, Cl_tot contains only ClTT.
>>>>>>> e6da435a
    - backend: Which backend to use to compute spherical harmonic transforms. Options: "healpix" [requires healpy] or "ducc" [requires ducc0].   
    - nthreads: How many CPU threads to use to parallelize computations. This defaults to the maximum number available.
    """
    def __init__(self, Nside, Cl_tot, beam=[], pol=True, backend='ducc', nthreads=0):
        
        # Load attributes
        self.Nside = Nside
        self.pol = pol
        self.backend = backend
        
        # Derived parameters
        self.Npix = 12*Nside**2
        self.A_pix = 4.*np.pi/self.Npix
        self.lmax = 3*self.Nside-1
        self.l_arr,self.m_arr = healpy.Alm.getlm(self.lmax)
        if nthreads<=0:
            self.nthreads = len(os.sched_getaffinity(0))
        else:
            self.nthreads = nthreads
        
        # Define indices for T, E, B and their parities
        self.indices = {'T':0,'E':1,'B':2}
        self.parities = {'T':1,'E':1,'B':-1}
        
        # Check and load fiducial spectra
        ls = np.arange(self.lmax+1)
        if self.pol:
            assert len(Cl_tot.keys())==6 or len(Cl_tot.keys())==4, "Must specify four or six input spectra: {ClTT, ClTE, ClEE, ClBB} or {ClTT, ClTE, ClTB, ClEE, ClEB, ClBB}"
            if len(Cl_tot.keys())==4:
                Cl_tot['TB'] = Cl_tot['EB'] = 0.*Cl_tot['TT']
        for k in Cl_tot.keys():
            assert len(Cl_tot[k])>=len(ls), "Cl_tot must contain every ell mode from l=0 to l=lmax!"
        self.Cl_tot = Cl_tot.copy()
        
        if len(beam)==0:
            self.beam = np.asarray([1.+0.*self.Cl_tot['TT'] for _ in range(1+2*self.pol)])
        else:
            if self.pol:
                assert len(beam)==2 or len(beam)==3, "Beam must contain temperature and polarization or T/E/B components"
                if len(beam)==2:
                    self.beam = np.asarray([beam[0].copy(),beam[1].copy(),beam[1].copy()])
                else:
                    self.beam = np.asarray([beam[0].copy(),beam[1].copy(),beam[2].copy()])
            else:
                assert (len(beam)==1 or len(beam)==len(Cl_tot['TT'])), "Beam must contain the same ells as Cl_tot"
                self.beam = np.asarray(beam).copy().reshape(1,-1)
        for i in range(len(self.beam)):
            assert len(self.beam[i])>=len(ls), "Beam must contain every ell mode from l=0 to l=lmax!"
                
        # Define m weights (for complex conjugates)
        self.m_weight = (1.+1.*(self.m_arr>0.))
            
        # Set up relevant SHT modules
        if self.backend=='ducc':
            import ducc0
            map_info = ducc0.healpix.Healpix_Base(self.Nside, "RING")
            self.ducc_geom = map_info.sht_info()
            self.sht_lib = ducc0.sht
        elif self.backend=='healpix':
            pass
        else:
            raise Exception("Only 'healpix' and 'ducc' backends are currently implemented!")
        
        # Add a Cython utility function, if compiled
        try:
            from ideal_fisher import to_plus_minus, to_plus_minus_complex, to_real_imag
            self.to_plus_minus = lambda map: to_plus_minus(map, self.nthreads)
            self.to_plus_minus_complex = lambda map, spin: to_plus_minus_complex(map, spin, self.nthreads)
            self.to_real_imag = lambda mapP,mapM: to_real_imag(mapP,mapM, self.nthreads)
        except ImportError:
            self.to_plus_minus = lambda map: np.asarray([map[:,0]+1.0j*map[:,1],map[:,0]-1.0j*map[:,1]])
            self.to_plus_minus_complex = lambda map, spin: np.asarray([-(map[:,0]+1.0j*map[:,1]),-(-1.)**spin*(map[:,0]-1.0j*map[:,1])])
            self.to_real_imag = lambda mapP,mapM: np.swapaxes(np.asarray([np.real((mapP+mapM)/2.),np.real((mapP-mapM)/1.0j)]),0,1)
        
        # Compute C^-1 matrix
        if pol:
            Cl_tot_mat = np.moveaxis(np.asarray([[self.Cl_tot['TT'],self.Cl_tot['TE'],self.Cl_tot['TB']],
                                                 [self.Cl_tot['TE'],self.Cl_tot['EE'],self.Cl_tot['EB']],
                                                 [self.Cl_tot['TB'],self.Cl_tot['EB'],self.Cl_tot['BB']]]),[2,1,0],[0,2,1])
            
            # Find entries without any pathologies (i.e. avoiding ell=0,1)
            good_l = np.linalg.det(Cl_tot_mat)>0
            self.inv_Cl_tot_mat = np.zeros((3,3,len(ls)), dtype=np.float64, order='C')
            self.inv_Cl_tot_mat[:,:,good_l] = np.moveaxis(np.linalg.inv(Cl_tot_mat[good_l]), [0,1,2], [2,1,0])

        else:
            # Find entries without any pathologies (i.e. avoiding ell=0,1)
            good_l = self.Cl_tot['TT']>0
            self.inv_Cl_tot_mat = np.zeros((1,1,len(ls)), dtype=np.float64, order='C')
            self.inv_Cl_tot_mat[:,:,good_l] = 1./self.Cl_tot['TT'][None,None,good_l]
        
        # Cast to all l,m
        self.inv_Cl_tot_lm_mat = np.asarray(self.inv_Cl_tot_mat[:,:,self.l_arr], order='C')
        self.beam_lm = np.asarray(self.beam[:,self.l_arr], order='C')
        
        # Counter for SHTs
        self.n_SHTs_forward = 0
        self.n_SHTs_reverse = 0
        
        # Timer for SHTs
        self.time_sht = 0.
        
    def timer_func(func): 
        # Compute the execution time of a function
        def wrap_func(self,*args, **kwargs): 
            t1 = time.time() 
            result = func(self,*args, **kwargs) 
            t2 = time.time() 
            self.time_sht += t2-t1
            return result 
        return wrap_func 
        
    # Basic harmonic transform functions
    @timer_func
    def to_lm(self, input_map, lmax=None):
        """Convert from map-space to harmonic-space. If three fields are supplied, this transforms TQU -> TEB.
        
        This uses either HEALPix or DUCC, depending on the backend chosen."""
        self.n_SHTs_forward += 1+(len(input_map)==3)
        assert len(input_map) in [1,3], "Wrong input shape supplied!"
        if lmax==None:
            lmax = self.lmax
            
        if self.backend=='healpix':
            if len(input_map)==3:
                return healpy.map2alm(input_map, pol=True, iter=0, lmax=lmax) # no iteration, to match ducc
            elif len(input_map)==1:
                return healpy.map2alm(input_map[0], pol=False, iter=0, lmax=lmax).reshape(1,-1)
        elif self.backend=='ducc':
            if len(input_map)==3:
                T_lm = self.sht_lib.adjoint_synthesis(lmax=lmax, spin=0, map=input_map[:1], nthreads=self.nthreads, mmax=lmax, theta_interpol=False, **self.ducc_geom)*np.pi/(3.*self.Nside**2)
                E_lm,B_lm = self.sht_lib.adjoint_synthesis(lmax=lmax, spin=2, map=input_map[1:], nthreads=self.nthreads, mmax=lmax, theta_interpol=False, **self.ducc_geom)*np.pi/(3.*self.Nside**2)
                return np.asarray([T_lm[0],E_lm,B_lm])
            elif len(input_map)==1:
                return self.sht_lib.adjoint_synthesis(lmax=lmax, spin=0, map=np.asarray(input_map).reshape(1,-1), nthreads=self.nthreads, mmax=lmax, theta_interpol=False,**self.ducc_geom)*np.pi/(3.*self.Nside**2)
      
    @timer_func
    def to_map(self, input_lm, lmax=None):
        """Convert from harmonic-space to map-space. If three fields are supplied, this transforms TEB -> TQU.
        
        This uses either HEALPix or DUCC, depending on the backend chosen."""
        self.n_SHTs_reverse += 1+(len(input_lm)==3)
        assert len(input_lm) in [1,3], "Wrong input shape supplied!"
        if lmax==None:
            lmax = self.lmax
        assert len(input_lm[0])==(lmax+1)*(lmax+2)//2, "Wrong number of alm coefficients!"
        
        if self.backend=='healpix':
            if len(input_lm)==3:
                return healpy.alm2map(input_lm, self.Nside, pol=True, lmax=lmax)
            elif len(input_lm)==1:
                return healpy.alm2map(input_lm[0], self.Nside, pol=False, lmax=lmax)[None,:]
        elif self.backend=='ducc':
            if len(input_lm)==3:
                out = np.zeros((3,self.Npix),dtype=np.float64)
                out[0] = self.sht_lib.synthesis(alm=input_lm[:1], lmax=lmax, spin=0, nthreads=self.nthreads, mmax=lmax, theta_interpol=False, **self.ducc_geom)
                out[1:] = self.sht_lib.synthesis(alm=input_lm[1:], lmax=lmax, spin=2, nthreads=self.nthreads, mmax=lmax, theta_interpol=False, **self.ducc_geom)
                return out
            elif len(input_lm)==1:
                return self.sht_lib.synthesis(alm=input_lm, lmax=lmax, spin=0, nthreads=self.nthreads, mmax=lmax, theta_interpol=False, **self.ducc_geom)
             
    @timer_func
    def to_lm_vec(self, input_vec, spin=0, lmax=None):
        """Convert a vector of spin-s maps to harmonic-space. 

        If spin!=0 this will return both +s and -s harmonics, and input_vec is expected to be [(+s)input(n), (-s)input(n)].

        This uses either HEALPix or DUCC, depending on the backend chosen."""
        self.n_SHTs_forward += len(input_vec)
        if lmax==None:
            lmax = self.lmax
        
        if spin==0:
            if self.backend=='healpix':
                return healpy.map2alm(input_vec, pol=False, iter=0, lmax=lmax) # no iteration
            elif self.backend=='ducc':
                return self.sht_lib.adjoint_synthesis(lmax=lmax, spin=0, map=input_vec[:,None,:], nthreads=self.nthreads, mmax=lmax, theta_interpol=False,**self.ducc_geom)[:,0,:]*np.pi/(3.*self.Nside**2)
        else:
            assert spin>0, "Spin must be positive!"

            assert len(input_vec)==2, "Must input both +s and -s maps"
            
            # Define inputs
            map_inputs = self.to_real_imag(input_vec[0],input_vec[1])
            
            # Perform transformation
            if self.backend=='healpix':
                lm_outputs = np.asarray([healpy.map2alm_spin([map_inputs[r,0],map_inputs[r,1]],spin,lmax) for r in range(len(input_vec))])
            elif self.backend=='ducc':
                lm_outputs = self.sht_lib.adjoint_synthesis(lmax=lmax, spin=spin, map=map_inputs, nthreads=self.nthreads, mmax=lmax, theta_interpol=False,**self.ducc_geom)*np.pi/(3.*self.Nside**2)
            
            # Reconstruct output and return
            return self.to_plus_minus_complex(lm_outputs, spin)

    @timer_func
    def to_map_vec(self, input_lm_vec, output_spin=0, lmax=None):
        """Convert a vector of spin-0 harmonic coefficients to map-space. If spin!=0 this will return both +s and -s maps.

        This uses either HEALPix or DUCC, depending on the backend chosen."""
        self.n_SHTs_reverse += len(input_lm_vec)
        if lmax==None:
            lmax = self.lmax
        assert len(input_lm_vec[0])==(lmax+1)*(lmax+2)//2, "Wrong number of alm coefficients!"
        
        if output_spin==0:
            if self.backend=='healpix':
                return healpy.alm2map(input_lm_vec, self.Nside, pol=False, lmax=lmax)
            elif self.backend=='ducc':
                return self.sht_lib.synthesis(alm=input_lm_vec[:,None,:], lmax=lmax, spin=0, nthreads=self.nthreads, mmax=lmax, theta_interpol=False, **self.ducc_geom)[:,0,:]
        else:
            if self.backend=='healpix':
                map_outputs = np.asarray([healpy.alm2map_spin([-input_lm_vec[r],0.*input_lm_vec[r]],self.Nside,output_spin,lmax) for r in range(len(input_lm_vec))])
            elif self.backend=='ducc':
                map_outputs = self.sht_lib.synthesis(alm=np.stack([-input_lm_vec,np.zeros_like(input_lm_vec)],axis=1),
                                                     lmax=lmax, spin=output_spin, nthreads=self.nthreads, mmax=lmax, theta_interpol=False, **self.ducc_geom)
            return self.to_plus_minus(map_outputs)
            
    @timer_func
    def to_lm_spin(self, input_map_plus, input_map_minus, spin, lmax=None):
        """Convert (+-s)A from map-space to harmonic-space, weighting by (+-s)Y_{lm}. Our convention definitions follow HEALPix.

        The inputs are [(+s)M(n), (-s)M(n)] and the outputs are [(+s)M_lm, (-s)M_lm]
        """
        assert spin>0, "Spin must be positive!"
        assert type(spin)==int, "Spin must be an integer!"
        self.n_SHTs_forward += 1
        if lmax==None:
            lmax = self.lmax

        # Define inputs
        map_inputs = [np.real((input_map_plus+input_map_minus)/2.), np.real((input_map_plus-input_map_minus)/(2.0j))]

        # Perform transformation
        if self.backend=='healpix':
            lm_outputs = healpy.map2alm_spin(map_inputs,spin,lmax)
        elif self.backend=='ducc':
            lm_outputs = self.sht_lib.adjoint_synthesis(lmax=lmax, spin=spin, map=np.asarray(map_inputs).reshape(1,2,-1), nthreads=self.nthreads, mmax=lmax, theta_interpol=False,**self.ducc_geom)[0]*np.pi/(3.*self.Nside**2)
        # Reconstruct output
        lm_plus = -(lm_outputs[0]+1.0j*lm_outputs[1])
        lm_minus = -1*(-1)**spin*(lm_outputs[0]-1.0j*lm_outputs[1])

        return np.asarray([lm_plus, lm_minus])

    @timer_func
    def to_map_spin(self, _input_lm_plus, _input_lm_minus, spin, lmax=None):
        """Convert (+-s)A_lm from harmonic-space to map-space, weighting by (+-s)Y_{lm}. Our convention definitions follow HEALPix.

        The inputs are [(+s)M_lm, (-s)M_lm] and the outputs are [(+s)M(n), (-s)M(n)]
        """
        input_lm_plus = np.asarray(_input_lm_plus).copy()
        input_lm_minus = np.asarray(_input_lm_minus).copy()
        assert spin>0, "Spin must be positive!"
        assert type(spin)==int, "Spin must be an integer!"
        self.n_SHTs_reverse += 1
        if lmax==None:
            lmax = self.lmax
        assert len(input_lm_plus)==(lmax+1)*(lmax+2)//2, "Wrong number of alm coefficients!"
        
        # Define inputs
        lm_inputs = [-(input_lm_plus+(-1)**spin*input_lm_minus)/2.,-(input_lm_plus-(-1)**spin*input_lm_minus)/(2.0j)]

        # Perform transformation
        if self.backend=='healpix':
            map_outputs = healpy.alm2map_spin(lm_inputs,self.Nside,spin,lmax=lmax)
        elif self.backend=='ducc':
            map_outputs = self.sht_lib.synthesis(alm=np.asarray(lm_inputs), lmax=lmax, spin=spin, nthreads=self.nthreads, mmax=lmax, theta_interpol=False, **self.ducc_geom)

        # Reconstruct output
        map_plus = map_outputs[0]+1.0j*map_outputs[1]
        map_minus = map_outputs[0]-1.0j*map_outputs[1]

        return map_plus, map_minus

    def compute_spin_transform_map(self, a_lms, spin, lmax=None):
        """
        Compute Sum_lm {}_sY_lm a_lm for a given spin s and a set of *scalar* maps a_lm. This calls the relevant SHT functions.
        """
        if spin>0:
            return [self.to_map_spin(a_lm,(-1.)**spin*a_lm,int(abs(spin)),lmax=lmax)[0] for a_lm in a_lms]
        if spin<0:
            return [self.to_map_spin((-1.)**spin*a_lm,a_lm,int(abs(spin)),lmax=lmax)[1] for a_lm in a_lms]
        
    def safe_divide(self, x, y):
        """Function to divide maps without zero errors."""
        out = np.zeros_like(x)
        out[y!=0] = x[y!=0]/y[y!=0]
        return out

    def generate_data(self, seed=None, Cl_input={}, output_type='map', deconvolve_beam=False, b_input=None, add_B=False, remove_mean=True, sum_ells='even', lmax=None):
        """
        Generate a full-sky map with a given set of C_ell^{XY} and (optionally) b_l1l2l3. 
        The input Cl dictionary is expected to contain 'TT' and, if polarized, 'EE', 'BB', 'TE' and optionally 'TE', 'TB'.

        When adding a bispectrum, we use the method of Smith & Zaldarriaga 2006, and assume that b_l1l2l3 is separable into three identical pieces. We optionally subtract off the mean of the map (numerically, but could be done analytically), since it is not guaranteed to be zero if we include a synthetic bispectrum. We can additionally choose if l1+l2+l3 is restricted to be "even" or "odd" (or "both") when adding a primordial bispectrum.

        No mask is added at this stage, and the output can be in map- or harmonic-space. If "deconvolve_beam", we divide by the CMB beam in harmonic-space.
        """
        assert output_type in ['harmonic','map'], "Valid output types are 'harmonic' and 'map' only!"
        
        # Define seed and lmax
        if seed!=None:
            np.random.seed(seed)
        if lmax==None:
            lmax = self.lmax
            
        # Define input power spectrum
        if len(Cl_input.keys())==0:
            Cl_input = self.Cl_tot
        if self.pol:
            assert len(Cl_input.keys())==6 or len(Cl_input.keys())==4, "Need to specify {ClTT, ClEE, ClBB, ClTE} and optionally {ClTB, ClEB}."
            if len(Cl_input.keys())==4:
                Cl_input['TB'] = Cl_input['EB'] = 0.*Cl_input['TT']
        
        # Generate a_lm maps (either T or T,E,B)
        if self.pol:
            initial_lm = healpy.synalm([Cl_input['TT'], Cl_input['TE'], Cl_input['TB'], Cl_input['EE'], Cl_input['EB'], Cl_input['BB']], self.lmax, new=False)
        else:
            initial_lm = healpy.synalm([Cl_input['TT']], self.lmax, new=False)
        initial_lm = initial_lm[:,healpy.Alm.getlm(self.lmax)[0]<=lmax]
        
        if not add_B:
            if deconvolve_beam:
                this_beam = self.beam_lm[:,healpy.Alm.getlm(self.lmax)[0]<=lmax]
                initial_lm[this_beam!=0] = initial_lm[this_beam!=0]/this_beam[this_beam!=0]
                initial_lm[this_beam==0] = 0.
            if output_type=='map': return self.to_map(initial_lm, lmax=lmax)
            else: return initial_lm
        
        ls = np.arange(lmax+1)
        
        # Compute C^-1 matrix
        if len(Cl_input)==0:
            inv_Cl_lm_mat = self.inv_Cl_tot_lm_mat
        else:
            if self.pol:
                # Create two-dimensional Cl matrix
                Cl_mat = np.moveaxis(np.asarray([[Cl_input['TT'],Cl_input['TE'],Cl_input['TB']],
                                                [Cl_input['TE'],Cl_input['EE'],Cl_input['EB']],
                                                [Cl_input['TB'],Cl_input['EB'],Cl_input['BB']]]),[2,1,0],[0,2,1])
                
                # Find entries without any pathologies (i.e. avoiding ell=0,1)
                good_l = np.linalg.det(Cl_mat)>0
                inv_Cl_mat = np.zeros((3,3,len(ls)), dtype=np.float64, order='C')
                inv_Cl_mat[:,:,good_l] = np.moveaxis(np.linalg.inv(Cl_mat[good_l]), [2,1,0], [0,1,2])
            
            else:
                # Find entries without any pathologies (i.e. avoiding ell=0,1)
                good_l = Cl_input['TT']>0
                inv_Cl_mat = np.zeros((len(ls)), dtype=np.float64, order='C')
                inv_Cl_mat[good_l] = 1./Cl_input['TT'][good_l]
            
            # Cast to all ell
            inv_Cl_lm_mat = np.asarray(self.inv_Cl_tot_mat[:,:,self.l_arr], order='C')
        
        # Compute gradient map
        Cinv_lm = np.einsum('ijk,jk->ik',self.inv_Cl_tot_lm_mat,initial_lm,order='C')
        bCinv_lm = np.sum([b_input(self.l_arr)[i]*Cinv_lm[i] for i in range(len(Cinv_lm))],axis=0)
        
        # Transform to map space
        bCinv_map_pm1 = self.to_map_spin(bCinv_lm,-bCinv_lm,1)*np.asarray([[1],[-1]])
        bCinv_map_pm2 = self.to_map_spin(bCinv_lm,bCinv_lm,2)#
        
        tmp_lm  = np.asarray(self.to_lm_spin(bCinv_map_pm1[0]*bCinv_map_pm1[0],bCinv_map_pm1[1]*bCinv_map_pm1[1],2))[::-1]
        tmp_lm -= 2*np.asarray([[1],[-1]])*np.asarray(self.to_lm_spin(bCinv_map_pm1[1]*bCinv_map_pm2[0],-bCinv_map_pm1[0]*bCinv_map_pm2[1],1))
        
        # Restrict to even/odd/all l1+l2+l3
        if sum_ells=='even':
            tmp_lm = (tmp_lm[0]+tmp_lm[1])/2.
        elif sum_ells=='odd':
            tmp_lm = 1.0j*(tmp_lm[0]-tmp_lm[1])/2.
        elif sum_ells=='both':
            tmp_lm = (1.+1.0j)*tmp_lm[0]/2.+(1-1.0j)/2.*tmp_lm[1]
        else:
            raise Exception("Unknown value of sum_ells supplied")
        
        grad_lm = [1./6.*tmp_lm*b_input(self.l_arr)[i] for i in range(len(Cinv_lm))]
        
        # Apply correction to a_lm
        output_lm = np.asarray([initial_lm[i] + 1./3.*grad_lm[i] for i in range(len(Cinv_lm))])
        
        # Remove beam, if desired
        if deconvolve_beam:
            this_beam = self.beam_lm[:,healpy.Alm.getlm(self.lmax)[0]<=lmax]
            output_lm[this_beam!=0] = output_lm[this_beam!=0]/this_beam[this_beam!=0]
            output_lm[this_beam==0] = 0.

        output_map = self.to_map(output_lm)
        
        # Optionally remove mean of map
        if remove_mean:
            
            # Compute mean of synthetic maps numerically
            if not hasattr(self, 'map_offset') or (hasattr(self,'map_offset') and self.saved_spec!=[Cl_input,b_input]):
                print("Computing offset for synthetic maps")
                map_offset = 0.
                for ii in range(100):
                    map_offset += self.generate_data(Cl_input=Cl_input, b_input=b_input, seed=int(1e6)+ii, add_B=True, remove_mean=False, deconvolve_beam=deconvolve_beam)/100.
                self.map_offset = map_offset
                self.saved_spec = [Cl_input, b_input]
            # Remove mean
            output_map -= self.map_offset
            
        if output_type=='harmonic': 
            return self.to_lm(output_map)
        else:
            return output_map

    def applyAinv(self, input_map, input_type='map', lmax=-1):
        """Apply the exact inverse weighting A^{-1} to a map. This assumes a diagonal-in-ell C_l^{XY} weighting, as produced by generate_data.
        
        This is the inverse of the *beam-deconvolved* generate_data maps (which gives fastest convergence).
        
        Note that the code has two input options: "harmonic" or "map", to avoid unnecessary transforms.
        
        The output is always returned in harmonic-space.
        """
        if lmax==-1:
            lmax = self.lmax
    
        assert input_type in ['harmonic','map'], "Valid input types are 'harmonic' and 'map' only!"
        
        # Transform to harmonic space, if necessary
        if input_type=='map': input_map_lm = self.to_lm(input_map,lmax=lmax)
        else: input_map_lm = input_map.copy()
            
        # Divide by covariance and return
        lfilt = self.l_arr<=lmax
        output = self.beam_lm[:,lfilt]*np.einsum('ijk,jk->ik', self.inv_Cl_tot_lm_mat[:,:,lfilt], self.beam_lm[:,lfilt]*input_map_lm, order='C')
        
        return output<|MERGE_RESOLUTION|>--- conflicted
+++ resolved
@@ -13,11 +13,7 @@
     - Nside: HEALPix Nside
     - Cl_tot: Dictionary of fiducial power spectra (including beam, pixellation, and noise). This is used for creating synthetic maps for the optimal estimators, and, optionally, generating GRFs to test on.
     - beam: Beam present in the signal maps (including any pixel window). This will be set to unity if unspecified, else deconvolved out the signal. If polarization is set, this contains two components: (Temperature-Beam, Polarization-Beam)
-<<<<<<< HEAD
     - pol: Whether to include spin-2 fields in the computations. If true, Cl_tot should contain six spectra: [ClTT, ClTE, ClTB, ClEE, ClEB, ClBB]. If false, Cl_tot contains only ClTT.
-=======
-    - pol: Whether to include spin-2 fields in the computations. If true, Cl_tot should contain six spectra: ClTT, ClTE, ClTB, ClEE, ClEB, ClBB. If false, Cl_tot contains only ClTT.
->>>>>>> e6da435a
     - backend: Which backend to use to compute spherical harmonic transforms. Options: "healpix" [requires healpy] or "ducc" [requires ducc0].   
     - nthreads: How many CPU threads to use to parallelize computations. This defaults to the maximum number available.
     """
